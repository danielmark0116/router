--- conflicted
+++ resolved
@@ -48,18 +48,6 @@
     "react-native",
     "expo"
   ],
-<<<<<<< HEAD
-=======
-  "jest": {
-    "preset": "jest-expo",
-    "roots": [
-      "src"
-    ],
-    "setupFilesAfterEnv": [
-      "./src/testing-library/mocks.ts"
-    ]
-  },
->>>>>>> 07b4131b
   "peerDependencies": {
     "@react-navigation/drawer": "^6.5.8",
     "expo": "^48.0.0",
